using MacroTools
function expr_arr_to_block(exprs)
  block = :(begin end)
  foreach(expr -> push!(block.args, expr), exprs)
  block
end

# used in parsing
isblock(x) = length(x) == 1 && x[1] isa Expr && x[1].head == :block
function flatten_expr!(x)
    isb = isblock(x)
    if isb
        x = MacroTools.striplines(x[1])
        filter!(z->z isa Symbol || z.head != :line, x.args)
        x = (x.args...,)
    end
    x
end

toexpr(ex) = MacroTools.postwalk(x->x isa Union{Expression,Operation} ? Expr(x) : x, ex)

<<<<<<< HEAD
is_constant(x::Variable) = x.subtype === :Constant
is_constant(::Any) = false

is_operation(::Operation) = true
is_operation(::Any) = false
=======
has_dependent(t::Variable) = Base.Fix2(has_dependent, t)
has_dependent(x::Variable, t::Variable) =
    t ∈ x.dependents || any(has_dependent(t), x.dependents)
>>>>>>> fc4dffc8
<|MERGE_RESOLUTION|>--- conflicted
+++ resolved
@@ -19,14 +19,12 @@
 
 toexpr(ex) = MacroTools.postwalk(x->x isa Union{Expression,Operation} ? Expr(x) : x, ex)
 
-<<<<<<< HEAD
 is_constant(x::Variable) = x.subtype === :Constant
 is_constant(::Any) = false
 
 is_operation(::Operation) = true
 is_operation(::Any) = false
-=======
+
 has_dependent(t::Variable) = Base.Fix2(has_dependent, t)
 has_dependent(x::Variable, t::Variable) =
-    t ∈ x.dependents || any(has_dependent(t), x.dependents)
->>>>>>> fc4dffc8
+    t ∈ x.dependents || any(has_dependent(t), x.dependents)